--- conflicted
+++ resolved
@@ -4,11 +4,7 @@
     <parent>
         <groupId>org.redisson</groupId>
         <artifactId>redisson-parent</artifactId>
-<<<<<<< HEAD
         <version>3.5.8-SNAPSHOT</version>
-=======
-        <version>2.10.8-SNAPSHOT</version>
->>>>>>> 57927712
         <relativePath>../</relativePath>
     </parent>
 
