--- conflicted
+++ resolved
@@ -16,13 +16,7 @@
 package org.redisson.reactive;
 
 import java.lang.reflect.Method;
-<<<<<<< HEAD
-import java.lang.reflect.Proxy;
-import java.util.concurrent.ConcurrentHashMap;
-import java.util.concurrent.ConcurrentMap;
 import java.util.function.Supplier;
-=======
->>>>>>> 6fc768ad
 
 import org.redisson.api.RFuture;
 import org.redisson.misc.ProxyBuilder;
@@ -52,35 +46,7 @@
                             throw new IllegalStateException(e);
                         }
                     }
-<<<<<<< HEAD
-                    
-                    methodsMapping.put(key, instanceMethod);
-                }
-                
-                final Method mm = instanceMethod;
-                if (instanceMethod.getName().endsWith("Async")) {
-                    return commandExecutor.reactive(new Supplier<RFuture<Object>>() {
-                        @SuppressWarnings("unchecked")
-                        @Override
-                        public RFuture<Object> get() {
-                            try {
-                                return (RFuture<Object>) mm.invoke(instance, args);
-                            } catch (Exception e) {
-                                throw new IllegalStateException(e);
-                            }
-                        }
-                    });
-                }
-                
-                if (implementation != null 
-                        && instanceMethod.getDeclaringClass().isAssignableFrom(implementation.getClass())) {
-                    return instanceMethod.invoke(implementation, args);
-                }
-                
-                return instanceMethod.invoke(instance, args);
-=======
                 });
->>>>>>> 6fc768ad
             }
         }, instance, implementation, clazz);
     }
