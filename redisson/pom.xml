<project xmlns="http://maven.apache.org/POM/4.0.0" xmlns:xsi="http://www.w3.org/2001/XMLSchema-instance" xsi:schemaLocation="http://maven.apache.org/POM/4.0.0 http://maven.apache.org/xsd/maven-4.0.0.xsd">
    <modelVersion>4.0.0</modelVersion>

    <parent>
        <groupId>org.redisson</groupId>
        <artifactId>redisson-parent</artifactId>
<<<<<<< HEAD
        <version>3.8.3-SNAPSHOT</version>
=======
        <version>2.13.3-SNAPSHOT</version>
>>>>>>> 2bb9277e
        <relativePath>../</relativePath>
    </parent>

    <artifactId>redisson</artifactId>
    <packaging>bundle</packaging>

    <name>Redisson</name>
    <description>Redis based In-Memory Data Grid for Java</description>
    <inceptionYear>2014</inceptionYear>
    <url>http://redisson.org</url>

    <organization>
       <name>The Redisson Project</name>
       <url>http://redisson.org/</url>
    </organization>

    <profiles>
        <profile>
            <id>unit-test</id>
            <properties>
                <maven.test.skip>false</maven.test.skip>
            </properties>
        </profile>
    </profiles>

    <dependencies>
        <dependency>
            <groupId>io.netty</groupId>
            <artifactId>netty-transport-native-kqueue</artifactId>
            <scope>provided</scope>
        </dependency>
        <dependency>
            <groupId>io.netty</groupId>
            <artifactId>netty-transport-native-epoll</artifactId>
            <scope>provided</scope>
        </dependency>

        <dependency>
            <groupId>io.netty</groupId>
            <artifactId>netty-common</artifactId>
        </dependency>
        <dependency>
            <groupId>io.netty</groupId>
            <artifactId>netty-codec</artifactId>
        </dependency>
        <dependency>
            <groupId>io.netty</groupId>
            <artifactId>netty-buffer</artifactId>
        </dependency>
        <dependency>
            <groupId>io.netty</groupId>
            <artifactId>netty-transport</artifactId>
        </dependency>
        <dependency>
            <groupId>io.netty</groupId>
            <artifactId>netty-resolver-dns</artifactId>
        </dependency>
        <dependency>
            <groupId>io.netty</groupId>
            <artifactId>netty-handler</artifactId>
        </dependency>

        <dependency>
            <groupId>javax.cache</groupId>
            <artifactId>cache-api</artifactId>
            <version>1.0.0</version>
        </dependency>
        <dependency>
            <groupId>io.projectreactor</groupId>
            <artifactId>reactor-core</artifactId>
            <version>3.2.0.RELEASE</version>
        </dependency>
        <dependency>
            <groupId>io.reactivex.rxjava2</groupId>
            <artifactId>rxjava</artifactId>
            <version>2.1.13</version>
        </dependency>

        <dependency>
            <groupId>org.assertj</groupId>
            <artifactId>assertj-core</artifactId>
            <version>3.11.1</version>
            <scope>test</scope>
        </dependency>
        <dependency>
            <groupId>org.awaitility</groupId>
            <artifactId>awaitility</artifactId>
            <version>3.1.2</version>
            <scope>test</scope>
        </dependency>
        <dependency>
           <groupId>org.jmockit</groupId>
           <artifactId>jmockit</artifactId>
           <version>1.41</version>
           <scope>test</scope>
        </dependency>
        <dependency>
            <groupId>junit</groupId>
            <artifactId>junit</artifactId>
            <version>4.12</version>
            <scope>test</scope>
        </dependency>
        <dependency>
            <groupId>org.slf4j</groupId>
            <artifactId>slf4j-simple</artifactId>
            <version>1.7.25</version>
            <scope>test</scope>
        </dependency>

        <dependency>
            <groupId>org.apache.tomcat.embed</groupId>
            <artifactId>tomcat-embed-core</artifactId>
            <version>8.0.48</version>
            <scope>test</scope>
        </dependency>
        <dependency>
            <groupId>org.apache.tomcat.embed</groupId>
            <artifactId>tomcat-embed-logging-juli</artifactId>
            <version>8.0.48</version>
            <scope>test</scope>
        </dependency>
        <dependency>
            <groupId>org.apache.tomcat.embed</groupId>
            <artifactId>tomcat-embed-jasper</artifactId>
            <version>8.0.48</version>
            <scope>test</scope>
        </dependency>
        <dependency>
            <groupId>org.apache.tomcat</groupId>
            <artifactId>tomcat-jasper</artifactId>
            <version>8.0.48</version>
            <scope>test</scope>
        </dependency>
        <dependency>
            <groupId>com.fasterxml.jackson.datatype</groupId>
            <artifactId>jackson-datatype-jsr310</artifactId>
            <version>2.9.6</version>
            <scope>test</scope>
        </dependency>
        <dependency>
            <groupId>org.apache.httpcomponents</groupId>
            <artifactId>fluent-hc</artifactId>
            <version>4.5.6</version>
            <scope>test</scope>
        </dependency>
        <dependency>
            <groupId>org.springframework</groupId>
            <artifactId>spring-web</artifactId>
            <version>[3.1,)</version>
            <scope>test</scope>
        </dependency>
        <dependency>
            <groupId>org.springframework</groupId>
            <artifactId>spring-test</artifactId>
            <version>[3.1,5.0)</version>
            <scope>test</scope>
        </dependency>

        <dependency>
            <groupId>net.jpountz.lz4</groupId>
            <artifactId>lz4</artifactId>
            <version>1.3.0</version>
            <scope>provided</scope>
            <optional>true</optional>
        </dependency>
        <dependency>
            <groupId>org.msgpack</groupId>
            <artifactId>jackson-dataformat-msgpack</artifactId>
            <version>0.8.16</version>
            <scope>provided</scope>
            <optional>true</optional>
        </dependency>
        <dependency>
            <groupId>org.xerial.snappy</groupId>
            <artifactId>snappy-java</artifactId>
            <version>1.1.7.2</version>
            <scope>provided</scope>
            <optional>true</optional>
        </dependency>
        <dependency>
            <groupId>de.ruedigermoeller</groupId>
            <artifactId>fst</artifactId>
            <version>2.54</version>
            <scope>provided</scope>
            <optional>true</optional>
        </dependency>
        <dependency>
            <groupId>com.esotericsoftware</groupId>
            <artifactId>kryo</artifactId>
            <version>4.0.1</version>
            <scope>provided</scope>
            <optional>true</optional>
        </dependency>
        <dependency>
            <groupId>org.slf4j</groupId>
            <artifactId>slf4j-api</artifactId>
            <version>1.7.25</version>
        </dependency>

        <dependency>
            <groupId>com.fasterxml.jackson.dataformat</groupId>
            <artifactId>jackson-dataformat-yaml</artifactId>
            <version>2.9.6</version>
        </dependency>
        <dependency>
            <groupId>com.fasterxml.jackson.core</groupId>
            <artifactId>jackson-core</artifactId>
            <version>2.9.6</version>
        </dependency>
        <dependency>
            <groupId>com.fasterxml.jackson.core</groupId>
            <artifactId>jackson-databind</artifactId>
            <version>2.9.6</version>
        </dependency>

        <dependency>
            <groupId>com.fasterxml.jackson.dataformat</groupId>
            <artifactId>jackson-dataformat-ion</artifactId>
            <version>2.9.6</version>
            <scope>provided</scope>
            <optional>true</optional>
        </dependency>
        <dependency>
            <groupId>com.fasterxml.jackson.dataformat</groupId>
            <artifactId>jackson-dataformat-cbor</artifactId>
            <version>2.9.6</version>
            <scope>provided</scope>
            <optional>true</optional>
        </dependency>
        <dependency>
            <groupId>com.fasterxml.jackson.dataformat</groupId>
            <artifactId>jackson-dataformat-smile</artifactId>
            <version>2.9.6</version>
            <scope>provided</scope>
            <optional>true</optional>
        </dependency>
        <dependency>
            <groupId>com.fasterxml.jackson.dataformat</groupId>
            <artifactId>jackson-dataformat-avro</artifactId>
            <version>2.9.6</version>
            <scope>provided</scope>
            <optional>true</optional>
        </dependency>
        <dependency>
            <groupId>net.bytebuddy</groupId>
            <artifactId>byte-buddy</artifactId>
            <version>1.8.17</version>
        </dependency>
        <dependency>
            <groupId>org.jodd</groupId>
            <artifactId>jodd-bean</artifactId>
            <version>3.7.1</version>
        </dependency>
        <dependency>
            <groupId>org.springframework</groupId>
            <artifactId>spring-context</artifactId>
            <version>[3.1,)</version>
            <scope>provided</scope>
            <optional>true</optional>
        </dependency>
        <dependency>
            <groupId>org.springframework</groupId>
            <artifactId>spring-context-support</artifactId>
            <version>[3.1,)</version>
            <scope>provided</scope>
            <optional>true</optional>
        </dependency>
        <dependency>
            <groupId>org.springframework</groupId>
            <artifactId>spring-tx</artifactId>
            <version>[3.1,5.0)</version>
            <scope>provided</scope>
            <optional>true</optional>
        </dependency>

        <dependency>
            <groupId>org.springframework.session</groupId>
            <artifactId>spring-session-core</artifactId>
            <version>[2.0.0,)</version>
            <scope>provided</scope>
            <optional>true</optional>
        </dependency>

        <dependency>
            <groupId>org.springframework.boot</groupId>
            <artifactId>spring-boot-actuator</artifactId>
            <version>[2.0.0,)</version>
            <scope>provided</scope>
            <optional>true</optional>
        </dependency>
        <dependency>
            <groupId>org.springframework.boot</groupId>
            <artifactId>spring-boot-autoconfigure</artifactId>
            <version>[2.0.0,)</version>
            <scope>provided</scope>
            <optional>true</optional>
        </dependency>
        <dependency>
            <groupId>io.micrometer</groupId>
            <artifactId>micrometer-core</artifactId>
            <version>[1.0.1,)</version>
            <scope>provided</scope>
            <optional>true</optional>
        </dependency>
    </dependencies>

    <build>
        <plugins>
            <plugin>
                <artifactId>maven-compiler-plugin</artifactId>
            </plugin>

            <plugin>
         	<artifactId>maven-javadoc-plugin</artifactId>
            </plugin>

            <plugin>
                <groupId>org.codehaus.mojo</groupId>
                <artifactId>versions-maven-plugin</artifactId>
                <version>2.5</version>
            </plugin>

            <plugin>
                <groupId>org.apache.maven.plugins</groupId>
                <artifactId>maven-eclipse-plugin</artifactId>
                <version>2.10</version>
                <configuration>
                    <downloadSources>true</downloadSources>
                    <forceRecheck>true</forceRecheck>
                </configuration>
            </plugin>

            <plugin>
                <groupId>org.apache.maven.plugins</groupId>
                <artifactId>maven-pmd-plugin</artifactId>
                <version>3.9.0</version>
                <executions>
                    <execution>
                        <phase>verify</phase>
                        <goals>
                            <goal>pmd</goal>
                            <goal>cpd</goal>
                        </goals>
                    </execution>
                </executions>
                <configuration>
                    <linkXref>true</linkXref>
                    <minimumTokens>100</minimumTokens>
                    <targetJdk>${source.version}</targetJdk>
                    <verbose>true</verbose>
                </configuration>
            </plugin>

            <plugin>
                <groupId>org.apache.maven.plugins</groupId>
                <artifactId>maven-checkstyle-plugin</artifactId>
                <version>3.0.0</version>
                <executions>
                    <execution>
                        <phase>verify</phase>
                        <goals>
                            <goal>checkstyle</goal>
                        </goals>
                    </execution>
                </executions>
                <configuration>
                    <consoleOutput>true</consoleOutput>
                    <enableRSS>false</enableRSS>
                    <configLocation>/checkstyle.xml</configLocation>
                </configuration>
            </plugin>

            <plugin>
                <groupId>org.apache.maven.plugins</groupId>
                <artifactId>maven-surefire-plugin</artifactId>
                <version>2.21.0</version>
                <configuration>
                    <properties>
                        <property>
                            <name>listener</name>
                            <value>org.redisson.RedissonTestRunListener</value>
                        </property>
                    </properties>
                </configuration>
            </plugin>

            <plugin>
                <groupId>org.apache.felix</groupId>
                <artifactId>maven-bundle-plugin</artifactId>
                <version>3.2.0</version>
                <extensions>true</extensions>
                <configuration>
                    <instructions>
                        <Bundle-SymbolicName>${project.artifactId}</Bundle-SymbolicName>
                        <DynamicImport-Package>*</DynamicImport-Package>
                    </instructions>
                </configuration>
            </plugin>

            <plugin>
                <groupId>com.mycila</groupId>
                <artifactId>license-maven-plugin</artifactId>
                <version>2.11</version>
                <configuration>
                    <basedir>${basedir}</basedir>
                    <header>${basedir}/../header.txt</header>
                    <quiet>false</quiet>
                    <failIfMissing>true</failIfMissing>
                    <aggregate>false</aggregate>
                    <includes>
                        <include>src/main/java/org/redisson/</include>
                    </includes>
                    <excludes>
                        <exclude>target/**</exclude>
                    </excludes>
                    <useDefaultExcludes>true</useDefaultExcludes>
                    <mapping>
                        <java>JAVADOC_STYLE</java>
                        <xsd>XML_STYLE</xsd>
                    </mapping>
                    <strictCheck>true</strictCheck>
                    <useDefaultMapping>true</useDefaultMapping>
                    <encoding>UTF-8</encoding>
                </configuration>
                <executions>
                    <execution>
                        <goals>
                            <goal>check</goal>
                        </goals>
                    </execution>
                </executions>
            </plugin>
        </plugins>
    </build>

</project><|MERGE_RESOLUTION|>--- conflicted
+++ resolved
@@ -4,11 +4,7 @@
     <parent>
         <groupId>org.redisson</groupId>
         <artifactId>redisson-parent</artifactId>
-<<<<<<< HEAD
         <version>3.8.3-SNAPSHOT</version>
-=======
-        <version>2.13.3-SNAPSHOT</version>
->>>>>>> 2bb9277e
         <relativePath>../</relativePath>
     </parent>
 
