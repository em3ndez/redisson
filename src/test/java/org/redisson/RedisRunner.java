--- conflicted
+++ resolved
@@ -230,11 +230,7 @@
             }
         }).start();
         Thread.sleep(3000);
-<<<<<<< HEAD
-        return new RedisProcess(p);
-=======
         return new RedisProcess(p, runner);
->>>>>>> e98f7680
     }
 
     public RedisProcess run() throws IOException, InterruptedException {
